# -*- coding: utf-8 -*-
<<<<<<< HEAD
from . import getenv_or_action
=======
import socket
from os import getenv
>>>>>>> 80afcdc0

# Password hashing configuration
PASSWORD_HASH_ALGORITHM = "pbkdf2_sha256"
PASSWORD_HASH_NUMBER_OF_ITERATIONS = 60000

# Timezone configuration
TIMEZONE = "America/Sao_Paulo"

# Sentry
SENTRY_ENABLE = False
SENTRY_DSN = None
SENTRY_ENVIRONMENT = None

<<<<<<< HEAD
# Cache
CACHE_ENABLE = getenv_or_action("CACHE_ENABLE", default="false").lower() == "true"
if CACHE_ENABLE:
    CACHE_REDIS_URL = getenv_or_action("CACHE_REDIS_URL", action="raise")
else:
    CACHE_REDIS_URL = None
CACHE_DEFAULT_TIMEOUT = int(getenv_or_action("CACHE_DEFAULT_TIMEOUT", default="43200"))  # 12 hours
=======
# Profile
PROFILING_ENABLED = getenv("PROFILING_ENABLED", "false") in ["true", "True", "TRUE"]

# Host
HOST = socket.gethostname()
>>>>>>> 80afcdc0
<|MERGE_RESOLUTION|>--- conflicted
+++ resolved
@@ -1,10 +1,7 @@
 # -*- coding: utf-8 -*-
-<<<<<<< HEAD
+import socket
+
 from . import getenv_or_action
-=======
-import socket
-from os import getenv
->>>>>>> 80afcdc0
 
 # Password hashing configuration
 PASSWORD_HASH_ALGORITHM = "pbkdf2_sha256"
@@ -18,7 +15,6 @@
 SENTRY_DSN = None
 SENTRY_ENVIRONMENT = None
 
-<<<<<<< HEAD
 # Cache
 CACHE_ENABLE = getenv_or_action("CACHE_ENABLE", default="false").lower() == "true"
 if CACHE_ENABLE:
@@ -26,10 +22,13 @@
 else:
     CACHE_REDIS_URL = None
 CACHE_DEFAULT_TIMEOUT = int(getenv_or_action("CACHE_DEFAULT_TIMEOUT", default="43200"))  # 12 hours
-=======
-# Profile
-PROFILING_ENABLED = getenv("PROFILING_ENABLED", "false") in ["true", "True", "TRUE"]
+
+# Profiling
+PROFILING_ENABLED = getenv_or_action("PROFILING_ENABLED", default="false") in [
+    "true",
+    "True",
+    "TRUE",
+]
 
 # Host
-HOST = socket.gethostname()
->>>>>>> 80afcdc0
+HOST = socket.gethostname()